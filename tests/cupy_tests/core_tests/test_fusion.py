import numpy
import six
import unittest

import cupy
from cupy import testing


def fusion_default_array_equal():
    def res_func(func):
        def res(xxx, name, xp, dtype):
            f = getattr(cupy, name)

            @cupy.fuse(input_num=f.nin)
            def g(*args):
                return f(*args)

            val = func(xxx, name, xp, dtype)
            return g(*val)
        return res
    return res_func


@testing.gpu
class TestFusionElementwise(unittest.TestCase):

    _multiprocess_can_split_ = True

    @testing.for_int_dtypes()
    @testing.numpy_cupy_array_equal()
    @fusion_default_array_equal()
    def check_unary_int(self, name, xp, dtype):
        a = xp.array([-3, -2, -1, 0, 1, 2, 3], dtype=dtype)
        return (a,)

    @testing.for_int_dtypes()
    @testing.numpy_cupy_array_equal()
    @fusion_default_array_equal()
    def check_binary_int(self, name, xp, dtype):
        a = xp.array([-3, -2, -1, 0, 1, 2, 3], dtype=dtype)
        b = xp.array([0, 1, 2, 3, 4, 5, 6], dtype=dtype)
        return a, b

    def test_bitwise_and(self):
        self.check_binary_int('bitwise_and')

    def test_bitwise_or(self):
        self.check_binary_int('bitwise_or')

    def test_bitwise_xor(self):
        self.check_binary_int('bitwise_xor')

    def test_invert(self):
        self.check_unary_int('invert')

    def test_left_shift(self):
        self.check_binary_int('left_shift')

    def test_right_shift(self):
        self.check_binary_int('right_shift')


@testing.gpu
class TestFusionComparison(unittest.TestCase):

    _multiprocess_can_split_ = True

    @testing.for_all_dtypes()
    @testing.numpy_cupy_allclose(atol=1e-5)
    @fusion_default_array_equal()
    def check_binary(self, name, xp, dtype):
        a = testing.shaped_arange((2, 3), xp, dtype)
        b = testing.shaped_reverse_arange((2, 3), xp, dtype)
        return a, b

    def test_greater(self):
        self.check_binary('greater')

    def test_greater_equal(self):
        self.check_binary('greater_equal')

    def test_less(self):
        self.check_binary('less')

    def test_less_equal(self):
        self.check_binary('less_equal')

    def test_not_equal(self):
        self.check_binary('not_equal')

    def test_equal(self):
        self.check_binary('equal')


@testing.gpu
class TestFusionContent(unittest.TestCase):

    _multiprocess_can_split_ = True

    @testing.for_float_dtypes()
    @testing.numpy_cupy_array_equal()
    @fusion_default_array_equal()
    def check_unary_inf(self, name, xp, dtype):
        a = xp.array([-3, dtype('inf'), -1, -dtype('inf'), 0, 1, 2],
                     dtype=dtype)
        return (a,)

    @testing.for_float_dtypes()
    @testing.numpy_cupy_array_equal()
    @fusion_default_array_equal()
    def check_unary_nan(self, name, xp, dtype):
        a = xp.array(
            [-3, numpy.NAN, -1, numpy.NAN, 0, numpy.NAN, dtype('inf')],
            dtype=dtype)
        return (a,)

    def test_isfinite(self):
        self.check_unary_inf('isfinite')

    def test_isinf(self):
        self.check_unary_inf('isinf')

    def test_isnan(self):
        self.check_unary_nan('isnan')


@testing.gpu
class TestFusionOps(unittest.TestCase):

    _multiprocess_can_split_ = True

    @testing.for_all_dtypes()
    @testing.numpy_cupy_allclose(atol=1e-5)
    @fusion_default_array_equal()
    def check_unary(self, name, xp, dtype):
        a = testing.shaped_arange((2, 3), xp, dtype)
        return (a,)

    @testing.for_all_dtypes()
    @testing.numpy_cupy_allclose(atol=1e-5)
    @fusion_default_array_equal()
    def check_binary(self, name, xp, dtype):
        a = testing.shaped_arange((2, 3), xp, dtype)
        b = testing.shaped_reverse_arange((2, 3), xp, dtype)
        return a, b

    def test_logical_and(self):
        self.check_binary('logical_and')

    def test_logical_or(self):
        self.check_binary('logical_or')

    def test_logical_xor(self):
        self.check_binary('logical_xor')

    def test_logical_not(self):
        self.check_unary('logical_not')


@testing.gpu
class TestFusionTrigonometric(unittest.TestCase):

    _multiprocess_can_split_ = True

    @testing.for_all_dtypes()
    @testing.numpy_cupy_allclose(atol=1e-5)
    @fusion_default_array_equal()
    def check_unary(self, name, xp, dtype):
        a = testing.shaped_arange((2, 3), xp, dtype)
        return (a,)

    @testing.for_all_dtypes()
    @testing.numpy_cupy_allclose(atol=1e-5)
    @fusion_default_array_equal()
    def check_binary(self, name, xp, dtype):
        a = testing.shaped_arange((2, 3), xp, dtype)
        b = testing.shaped_reverse_arange((2, 3), xp, dtype)
        return a, b

    @testing.for_dtypes(['e', 'f', 'd'])
    @testing.numpy_cupy_allclose(atol=1e-5)
    @fusion_default_array_equal()
    def check_unary_unit(self, name, xp, dtype):
        a = xp.array([0.2, 0.4, 0.6, 0.8], dtype=dtype)
        return (a,)

    def test_sin(self):
        self.check_unary('sin')

    def test_cos(self):
        self.check_unary('cos')

    def test_tan(self):
        self.check_unary('tan')

    def test_arcsin(self):
        self.check_unary_unit('arcsin')

    def test_arccos(self):
        self.check_unary_unit('arccos')

    def test_arctan(self):
        self.check_unary('arctan')

    def test_arctan2(self):
        self.check_binary('arctan2')

    def test_hypot(self):
        self.check_binary('hypot')

    def test_deg2rad(self):
        self.check_unary('deg2rad')

    def test_rad2deg(self):
        self.check_unary('rad2deg')


@testing.gpu
class TestFusionHyperbolic(unittest.TestCase):

    _multiprocess_can_split_ = True

    @testing.for_all_dtypes()
    @testing.numpy_cupy_allclose(atol=1e-5)
    @fusion_default_array_equal()
    def check_unary(self, name, xp, dtype):
        a = testing.shaped_arange((2, 3), xp, dtype)
        return (a,)

    @testing.for_dtypes(['e', 'f', 'd'])
    @testing.numpy_cupy_allclose(atol=1e-5)
    @fusion_default_array_equal()
    def check_unary_unit1(self, name, xp, dtype):
        a = xp.array([1, 2, 3], dtype=dtype)
        return (a,)

    @testing.for_dtypes(['e', 'f', 'd'])
    @testing.numpy_cupy_allclose(atol=1e-5)
    @fusion_default_array_equal()
    def check_unary_unit2(self, name, xp, dtype):
        a = xp.array([0.2, 0.4, 0.6, 0.8], dtype=dtype)
        return (a,)

    def test_sinh(self):
        self.check_unary('sinh')

    def test_cosh(self):
        self.check_unary('cosh')

    def test_tanh(self):
        self.check_unary('tanh')

    def test_arcsinh(self):
        self.check_unary('arcsinh')

    def test_arccosh(self):
        self.check_unary_unit1('arccosh')

    def test_arctanh(self):
        self.check_unary_unit2('arctanh')


@testing.gpu
class TestFusionRounding(unittest.TestCase):

    _multiprocess_can_split_ = True

    @testing.for_all_dtypes()
    @testing.numpy_cupy_allclose(atol=1e-5)
    @fusion_default_array_equal()
    def check_unary(self, name, xp, dtype):
        a = testing.shaped_arange((2, 3), xp, dtype)
        return (a,)

    @testing.for_dtypes(['?', 'b', 'h', 'i', 'q', 'e', 'f', 'd'])
    @testing.numpy_cupy_allclose(atol=1e-5)
    @fusion_default_array_equal()
    def check_unary_negative(self, name, xp, dtype):
        a = xp.array([-3, -2, -1, 1, 2, 3], dtype=dtype)
        return (a,)

    def test_rint(self):
        self.check_unary('rint')

    def test_rint_negative(self):
        self.check_unary_negative('rint')

    def test_floor(self):
        self.check_unary('floor')

    def test_ceil(self):
        self.check_unary('ceil')

    def test_trunc(self):
        self.check_unary('trunc')

    def test_fix(self):
        self.check_unary('fix')


@testing.gpu
class TestFusionExplog(unittest.TestCase):

    _multiprocess_can_split_ = True

    @testing.for_all_dtypes()
    @testing.numpy_cupy_allclose(atol=1e-5)
    @fusion_default_array_equal()
    def check_unary(self, name, xp, dtype):
        a = testing.shaped_arange((2, 3), xp, dtype)
        return (a,)

    @testing.for_all_dtypes()
    @testing.numpy_cupy_allclose(atol=1e-5)
    @fusion_default_array_equal()
    def check_binary(self, name, xp, dtype):
        a = testing.shaped_arange((2, 3), xp, dtype)
        b = testing.shaped_reverse_arange((2, 3), xp, dtype)
        return a, b

    def test_exp(self):
        self.check_unary('exp')

    def test_expm1(self):
        self.check_unary('expm1')

    def test_exp2(self):
        self.check_unary('exp2')

    def test_log(self):
        with testing.NumpyError(divide='ignore'):
            self.check_unary('log')

    def test_log10(self):
        with testing.NumpyError(divide='ignore'):
            self.check_unary('log10')

    def test_log2(self):
        with testing.NumpyError(divide='ignore'):
            self.check_unary('log2')

    def test_log1p(self):
        self.check_unary('log1p')

    def test_logaddexp(self):
        self.check_binary('logaddexp')

    def test_logaddexp2(self):
        self.check_binary('logaddexp2')


@testing.gpu
class TestFusionFloating(unittest.TestCase):

    _multiprocess_can_split_ = True

    @testing.for_all_dtypes()
    @testing.numpy_cupy_allclose(atol=1e-5)
    @fusion_default_array_equal()
    def check_unary(self, name, xp, dtype):
        a = testing.shaped_arange((2, 3), xp, dtype)
        return (a,)

    @testing.for_all_dtypes()
    @testing.numpy_cupy_allclose(atol=1e-5)
    @fusion_default_array_equal()
    def check_binary(self, name, xp, dtype):
        a = testing.shaped_arange((2, 3), xp, dtype)
        b = testing.shaped_reverse_arange((2, 3), xp, dtype)
        return a, b

    @testing.for_float_dtypes(name='ftype')
    @testing.for_dtypes(['i', 'l'], name='itype')
    @testing.numpy_cupy_allclose()
    def test_ldexp(self, xp, ftype, itype):
        a = xp.array([-3, -2, -1, 0, 1, 2, 3], dtype=ftype)
        b = xp.array([-3, -2, -1, 0, 1, 2, 3], dtype=itype)

        @cupy.fuse()
        def g(x, y):
            return cupy.ldexp(x, y)

        return g(a, b)

    def test_signbit(self):
        self.check_unary('signbit')

    def test_copysign(self):
        self.check_binary('copysign')

    @testing.for_float_dtypes()
    def test_frexp(self, dtype):
        numpy_a = numpy.array([-300, -20, -10, -1, 0, 1, 10, 20, 300],
                              dtype=dtype)

        @cupy.fuse()
        def g(x):
            return cupy.frexp(x)

        numpy_b, numpy_c = g(numpy_a)

        cupy_a = cupy.array(numpy_a)
        cupy_b, cupy_c = g(cupy_a)

        testing.assert_allclose(cupy_b, numpy_b)
        testing.assert_array_equal(cupy_c, numpy_c)

    def test_nextafter(self):
        self.check_binary('nextafter')


@testing.gpu
class TestFusionArithmetic(unittest.TestCase):

    _multiprocess_can_split_ = True

    @testing.for_all_dtypes()
    @testing.numpy_cupy_allclose(atol=1e-5)
    @fusion_default_array_equal()
    def check_unary(self, name, xp, dtype):
        a = testing.shaped_arange((2, 3), xp, dtype)
        return (a,)

    @testing.for_all_dtypes()
    @testing.numpy_cupy_allclose(atol=1e-5)
    @fusion_default_array_equal()
    def check_binary(self, name, xp, dtype):
        a = testing.shaped_arange((2, 3), xp, dtype)
        b = testing.shaped_reverse_arange((2, 3), xp, dtype)
        return a, b

    @testing.for_dtypes(['?', 'b', 'h', 'i', 'q', 'e', 'f', 'd'])
    @testing.numpy_cupy_allclose(atol=1e-5)
    @fusion_default_array_equal()
    def check_unary_negative(self, name, xp, dtype):
        a = xp.array([-3, -2, -1, 1, 2, 3], dtype=dtype)
        return (a,)

    @testing.for_dtypes(['?', 'b', 'h', 'i', 'q', 'e', 'f', 'd'])
    @testing.numpy_cupy_allclose(atol=1e-5)
    @fusion_default_array_equal()
    def check_binary_negative(self, name, xp, dtype):
        a = xp.array([-3, -2, -1, 1, 2, 3], dtype=dtype)
        b = xp.array([4, 3, 2, 1, -1, -2], dtype=dtype)
        return a, b

    @testing.for_dtypes(['e', 'f', 'd'])
    @testing.numpy_cupy_allclose(atol=1e-5)
    @fusion_default_array_equal()
    def check_binary_negative_float(self, name, xp, dtype):
        a = xp.array([-3, -2, -1, 1, 2, 3], dtype=dtype)
        b = xp.array([4, 3, 2, 1, -1, -2], dtype=dtype)
        return a, b

    def test_add(self):
        self.check_binary('add')

    def test_reciprocal(self):
        with testing.NumpyError(divide='ignore', invalid='ignore'):
            self.check_unary('reciprocal')

    def test_multiply(self):
        self.check_binary('multiply')

    def test_divide(self):
        with testing.NumpyError(divide='ignore'):
            self.check_binary('divide')

    def test_divide_negative(self):
        with testing.NumpyError(divide='ignore'):
            self.check_binary_negative('divide')

    def test_power(self):
        self.check_binary('power')

    def test_power_negative(self):
        self.check_binary_negative_float('power')

    def test_subtract(self):
        self.check_binary('subtract')

    def test_true_divide(self):
        with testing.NumpyError(divide='ignore'):
            self.check_binary('true_divide')

    def test_true_divide_negative(self):
        with testing.NumpyError(divide='ignore'):
            self.check_binary_negative('true_divide')

    def test_floor_divide(self):
        with testing.NumpyError(divide='ignore'):
            self.check_binary('floor_divide')

    def test_floor_divide_negative(self):
        with testing.NumpyError(divide='ignore'):
            self.check_binary_negative('floor_divide')

    def test_fmod(self):
        with testing.NumpyError(divide='ignore'):
            self.check_binary('fmod')

    def test_fmod_negative(self):
        with testing.NumpyError(divide='ignore'):
            self.check_binary_negative('fmod')

    @testing.for_float_dtypes()
    @testing.numpy_cupy_allclose()
    def test_modf(self, xp, dtype):
        a = xp.array([-2.5, -1.5, -0.5, 0, 0.5, 1.5, 2.5], dtype=dtype)

        @cupy.fuse()
        def g(x):
            return cupy.modf(x)

        b, c = g(a)
        d = xp.empty((2, 7), dtype=dtype)
        d[0] = b
        d[1] = c
        return d

    def test_remainder(self):
        with testing.NumpyError(divide='ignore'):
            self.check_binary('remainder')

    def test_remainder_negative(self):
        with testing.NumpyError(divide='ignore'):
            self.check_binary_negative('remainder')


class TestFusionUfunc(unittest.TestCase):

    @cupy.fuse()
    def sample_function(x, y, z):
        return cupy.square(cupy.add(x, y))

    def random_bool(self):
<<<<<<< HEAD
        return testing.shaped_random((3, 3),
                                     xp=numpy,
                                     dtype=numpy.bool_)

    def random_int(self, lower=-1000, higher=1000):
        return testing.shaped_random((3, 3),
                                     xp=numpy,
                                     dtype=numpy.int64,
                                     scale=(higher - lower)) + lower

    def random_real(self, lower=-1000, higher=1000):
        return testing.shaped_random((3, 3),
                                     xp=numpy,
                                     dtype=numpy.float64,
                                     scale=(higher - lower)) + lower
=======
        return cupy.random.randint(0, 1, (3, 3)) == 0

    def random_int(self, lower=-1000, higher=1000):
        return cupy.random.randint(lower, higher, (3, 3))

    def random_real(self, lower=-1000, higher=1000):
        return cupy.random.rand(3, 3) * (higher - lower) + lower
>>>>>>> c8f4ba37

    def check(self, func, n, gen, *args):
        self._check(func, n, gen, args, True)
        self._check(func, n, gen, args, False)

    def _check(self, func, n, gen, args, omit_nin):
        nin = n if not omit_nin else None

        @cupy.fuse(input_num=nin)
        def f(*x):
            return func(*x)

        if type(gen) == tuple:
            data = [g(*a) for i, g, a in zip(range(n), list(gen), args)]
        else:
            data = [gen(*args) for i in range(n)]

        ret0 = func(*data)  # Non-fused
        ret1 = f(*data)  # Fused
        if not isinstance(ret0, tuple):
            ret0 = [ret0]
        if not isinstance(ret1, tuple):
            ret1 = [ret1]
        for nf, f in zip(ret0, ret1):
            numpy.testing.assert_array_almost_equal(nf.get(), f.get())

    def check_reduce(self, func, n, reduce_f, gen, *args):
        self._check_reduce(func, n, reduce_f, gen, args, True)
        self._check_reduce(func, n, reduce_f, gen, args, False)

    def _check_reduce(self, func, n, reduce_f, gen, args, omit_nin):
        nin = n if not omit_nin else None

        @cupy.fuse(input_num=nin, reduce=reduce_f)
        def f(*x):
            return func(*x)

        data = [gen(*args) for i in range(n)]
        ret0 = reduce_f(func(*data))  # Non-fused
        ret1 = f(*data)  # Fused
        numpy.testing.assert_array_almost_equal(ret0.get(), ret1.get())

    def test_bitwise(self):
        self.check(cupy.bitwise_and, 2, self.random_int)
        self.check(cupy.bitwise_or, 2, self.random_int)
        self.check(cupy.bitwise_xor, 2, self.random_int)
        self.check(cupy.invert, 1, self.random_int)
        self.check(cupy.left_shift, 2, self.random_int, 0, 20)
        self.check(cupy.right_shift, 2, self.random_int, 0, 20)

    def test_compare(self):
        self.check(cupy.greater, 2, self.random_int)
        self.check(cupy.greater_equal, 2, self.random_int)
        self.check(cupy.less, 2, self.random_int)
        self.check(cupy.less_equal, 2, self.random_int)
        self.check(cupy.equal, 2, self.random_int)
        self.check(cupy.not_equal, 2, self.random_int)

    def test_logic_content(self):
        self.check(cupy.isfinite, 1, self.random_real)
        self.check(cupy.isinf, 1, self.random_real)
        self.check(cupy.isnan, 1, self.random_real)

    def test_logic_ops(self):
        self.check(cupy.logical_and, 2, self.random_int, 0, 2)
        self.check(cupy.logical_or, 2, self.random_int, 0, 2)
        self.check(cupy.logical_not, 1, self.random_int, 0, 2)
        self.check(cupy.logical_xor, 2, self.random_int, 0, 2)

    def test_trigonometric(self):
        self.check(cupy.sin, 1, self.random_real)
        self.check(cupy.cos, 1, self.random_real)
        self.check(cupy.tan, 1, self.random_real)
        self.check(cupy.arcsin, 1, self.random_real, -1, 1)
        self.check(cupy.arccos, 1, self.random_real, -1, 1)
        self.check(cupy.arctan, 1, self.random_real)
        self.check(cupy.hypot, 2, self.random_real)
        self.check(cupy.deg2rad, 1, self.random_real)
        self.check(cupy.rad2deg, 1, self.random_real)
        self.check(cupy.degrees, 1, self.random_real)
        self.check(cupy.radians, 1, self.random_real)

    def test_hyperbolic(self):
        self.check(cupy.sinh, 1, self.random_real, -10, 10)
        self.check(cupy.cosh, 1, self.random_real, -10, 10)
        self.check(cupy.tanh, 1, self.random_real, -10, 10)
        self.check(cupy.arcsinh, 1, self.random_real, -10, 10)
        self.check(cupy.arccosh, 1, self.random_real, 1, 10)
        self.check(cupy.arctanh, 1, self.random_real, 0, 1)

    def test_rounding(self):
        self.check(cupy.rint, 1, self.random_real)
        self.check(cupy.floor, 1, self.random_real)
        self.check(cupy.ceil, 1, self.random_real)
        self.check(cupy.trunc, 1, self.random_real)

    def test_explog(self):
        self.check(cupy.exp, 1, self.random_real, -10, 10)
        self.check(cupy.expm1, 1, self.random_real, -10, 10)
        self.check(cupy.exp2, 1, self.random_real, -10, 10)
        self.check(cupy.log, 1, self.random_real, 0, 10)
        self.check(cupy.log10, 1, self.random_real, 0, 10)
        self.check(cupy.log2, 1, self.random_real, 0, 10)
        self.check(cupy.log1p, 1, self.random_real, -1, 10)
        self.check(cupy.logaddexp, 2, self.random_real, 0, 10)
        self.check(cupy.logaddexp2, 2, self.random_real, 0, 10)

    def test_floating(self):
        self.check(cupy.signbit, 1, self.random_real)
        self.check(cupy.copysign, 2, self.random_real)
        self.check(cupy.ldexp, 2, self.random_int, 1, 10)
        self.check(cupy.frexp, 1, self.random_real, 1, 1000)
        self.check(cupy.nextafter, 2, self.random_real)

    def test_arithmetic(self):
        self.check(cupy.add, 2, self.random_real)
        self.check(cupy.reciprocal, 1, self.random_real)
        self.check(cupy.negative, 1, self.random_real)
        self.check(cupy.multiply, 2, self.random_real)
        self.check(cupy.divide, 2, self.random_real)
        self.check(cupy.power, 2, self.random_real, 0, 10)
        self.check(cupy.subtract, 2, self.random_real)
        self.check(cupy.true_divide, 2, self.random_int, 1, 1000)
        self.check(cupy.floor_divide, 2, self.random_real, 1, 1000)
        self.check(cupy.fmod, 2, self.random_real)
        self.check(cupy.mod, 2, self.random_int, 1, 1000)
        self.check(cupy.modf, 1, self.random_real)
        self.check(cupy.remainder, 2, self.random_int, 1, 1000)

    def test_misc(self):
        self.check(cupy.sqrt, 1, self.random_real, 0, 1000)
        self.check(cupy.square, 1, self.random_real)
        self.check(cupy.absolute, 1, self.random_real)
        self.check(cupy.abs, 1, self.random_real)
        self.check(cupy.sign, 1, self.random_real)
        self.check(cupy.maximum, 2, self.random_real)
        self.check(cupy.minimum, 2, self.random_real)
        self.check(cupy.fmax, 2, self.random_real)
        self.check(cupy.fmin, 2, self.random_real)

    def test_special(self):
        self.check(cupy.where, 3,
                   (self.random_bool, self.random_int, self.random_int),
                   (), (0, 100), (0, 100))
        self.check(cupy.clip, 3,
                   (self.random_real, self.random_real, self.random_real),
                   (0, 1000), (0, 500), (500, 1000))

    def test_reduce(self):
        self.check_reduce(cupy.bitwise_and, 2, cupy.sum, self.random_int)
        self.check_reduce(cupy.sqrt, 1, cupy.prod, self.random_int, 1, 2)
        self.check_reduce(cupy.sqrt, 1, cupy.prod, self.random_real, 1, 2)

        self.check_reduce(lambda x: x, 1, cupy.amax, self.random_int)
        self.check_reduce(lambda x: x, 1, cupy.amin, self.random_int)


@testing.gpu
class TestFusionMisc(unittest.TestCase):

    _multiprocess_can_split_ = True

    @testing.for_all_dtypes()
    @testing.numpy_cupy_allclose(atol=1e-5)
    def check_unary(self, name, xp, dtype, no_bool=False):
        if no_bool and numpy.dtype(dtype).char == '?':
            return numpy.int_(0)
        a = testing.shaped_arange((2, 3), xp, dtype)

        @cupy.fuse()
        def g(x):
            return getattr(cupy, name)(x)

        return g(a)

    @testing.for_all_dtypes()
    @testing.numpy_cupy_allclose(atol=1e-5)
    def check_binary(self, name, xp, dtype, no_bool=False):
        if no_bool and numpy.dtype(dtype).char == '?':
            return numpy.int_(0)
        a = testing.shaped_arange((2, 3), xp, dtype)
        b = testing.shaped_reverse_arange((2, 3), xp, dtype)

        @cupy.fuse()
        def g(x, y):
            return getattr(cupy, name)(x, y)
        return g(a, b)

    @testing.for_dtypes(['?', 'b', 'h', 'i', 'q', 'e', 'f', 'd'])
    @testing.numpy_cupy_allclose(atol=1e-5)
    def check_unary_negative(self, name, xp, dtype, no_bool=False):
        if no_bool and numpy.dtype(dtype).char == '?':
            return numpy.int_(0)
        a = xp.array([-3, -2, -1, 1, 2, 3], dtype=dtype)

        @cupy.fuse()
        def g(x):
            return getattr(cupy, name)(x)

        return g(a)

    @testing.for_float_dtypes()
    @testing.numpy_cupy_array_equal()
    @fusion_default_array_equal()
    def check_binary_nan(self, name, xp, dtype):
        a = xp.array([-3, numpy.NAN, -1, numpy.NAN, 0, numpy.NAN, 2],
                     dtype=dtype)
        b = xp.array([numpy.NAN, numpy.NAN, 1, 0, numpy.NAN, -1, -2],
                     dtype=dtype)
        return a, b

    @testing.for_all_dtypes()
    @testing.numpy_cupy_array_equal()
    def test_external_clip(self, xp, dtype):
        a = testing.shaped_arange((2, 3, 4), xp, dtype)

        @cupy.fuse()
        def g(x, y, z):
            return cupy.clip(x, y, z)

        ty = numpy.dtype(dtype).type
        return g(a, ty(3), ty(13))

    @testing.with_requires('numpy>=1.11.2')
    def test_sqrt(self):
        # numpy.sqrt is broken in numpy<1.11.2
        self.check_unary('sqrt')

    def test_square(self):
        self.check_unary('square')

    def test_absolute(self):
        self.check_unary('absolute')

    def test_absolute_negative(self):
        self.check_unary_negative('absolute')

    def test_sign(self):
        self.check_unary('sign', no_bool=True)

    def test_sign_negative(self):
        self.check_unary_negative('sign', no_bool=True)

    def test_maximum(self):
        self.check_binary('maximum')

    def test_maximum_nan(self):
        self.check_binary_nan('maximum')

    def test_minimum(self):
        self.check_binary('minimum')

    def test_minimum_nan(self):
        self.check_binary_nan('minimum')

    def test_fmax(self):
        self.check_binary('fmax')

    def test_fmax_nan(self):
        self.check_binary_nan('fmax')

    def test_fmin(self):
        self.check_binary('fmin')

    def test_fmin_nan(self):
        self.check_binary_nan('fmin')


@testing.gpu
class TestFusionFuse(unittest.TestCase):

    _multiprocess_can_split_ = True

    @testing.for_all_dtypes()
    @testing.numpy_cupy_array_equal()
    def test_fuse1(self, xp, dtype):
        a = xp.array([2, 2, 2, 2, 3, 3, 3, 3], dtype=dtype)
        b = xp.array([2, 2, 3, 3, 2, 2, 3, 3], dtype=dtype)
        c = xp.array([2, 3, 2, 3, 2, 3, 2, 3], dtype=dtype)

        @cupy.fuse()
        def g(x, y, z):
            w = x * y + z
            (x, w) = (w, x)
            return z * w + y + x

        return g(a, b, c)

    @testing.for_all_dtypes()
    @testing.numpy_cupy_array_equal()
    def test_fuse2(self, xp, dtype):
        a = xp.array([2, 2, 2, 2, 3, 3, 3, 3], dtype=dtype)
        b = xp.array([2, 2, 3, 3, 2, 2, 3, 3], dtype=dtype)
        c = xp.array([2, 3, 2, 3, 2, 3, 2, 3], dtype=dtype)

        @cupy.fuse()
        def g(x, y, z):
            x += z
            cupy.add(x, y, z)
            return z

        return g(a, b, c)

    @testing.for_all_dtypes()
    @testing.numpy_cupy_array_equal()
    def test_fuse3(self, xp, dtype):
        a = xp.array([2, 2, 2, 2, 3, 3, 3, 3], dtype=dtype)
        b = xp.array([2, 2, 3, 3, 2, 2, 3, 3], dtype=dtype)
        c = xp.array([2, 3, 2, 3, 2, 3, 2, 3], dtype=dtype)

        @cupy.fuse()
        def g(x, y, z):
            x = 10 + (-x) * (x - y) + 10
            x = 2 * (100 - x - 30)
            x = x / (y + 1 / y)
            return z // x + x // z + 100 // x + 100 // z

        return g(a, b, c)

    @testing.for_int_dtypes()
    @testing.numpy_cupy_array_equal()
    def test_fuse4(self, xp, dtype):
        a = xp.array([2, 2, 2, 2, 3, 3, 3, 3], dtype=dtype)
        b = xp.array([2, 2, 3, 3, 2, 2, 3, 3], dtype=dtype)
        c = xp.array([2, 3, 2, 3, 2, 3, 2, 3], dtype=dtype)

        @cupy.fuse()
        def g(x, y, z):
            x = x * y % z + 10 % x << x << y >> z
            return x + (1 << y) + (1 << z) + (120 >> y) + (120 >> y)

        return g(a, b, c)

    @testing.for_int_dtypes(no_bool=True)
    @testing.numpy_cupy_array_equal()
    def test_fuse5(self, xp, dtype):
        a = xp.arange(15, dtype=dtype)
        b = a * a[::-1]
        a = a * 3 + 11
        c = (a * b) ** 2 % 63

        @cupy.fuse()
        def g(x, y, z):
            x = ~(x & y) | (x ^ z) ^ (z | y)
            y = 109 & y
            z = 109 | z
            z = 88 ^ z
            return x + y + z

        return g(a, b, c)

    @testing.for_int_dtypes(no_bool=True)
    @testing.numpy_cupy_array_equal()
    def test_fuse6(self, xp, dtype):
        a = xp.arange(15, dtype=dtype)
        b = a * a[::-1]
        a = a * 3 + 11
        c = (a * b) ** 2 % 63

        @cupy.fuse()
        def g(x, y, z):
            x = ~(x & y) | (x ^ z) ^ (z | y)
            y = 109 & y
            z = 109 | z
            z = 88 ^ z
            return x + y + z

        return g(a, b, c)

    @testing.for_all_dtypes()
    @testing.numpy_cupy_array_equal()
    def test_fuse7(self, xp, dtype):
        a = xp.array([2, 2, 2, 2, 3, 3, 3, 3], dtype=dtype)
        b = xp.array([2, 2, 3, 3, 2, 2, 3, 3], dtype=dtype)
        c = xp.array([2, 3, 2, 3, 2, 3, 2, 3], dtype=dtype)

        def toi(x):
            return cupy.where(x, 1, 0)

        @cupy.fuse()
        def g(p, q, r, s, t, u):
            x = toi(p == q) + toi(r < s) + toi(t > u)
            x += toi(p != r) + toi(q <= t) + toi(s >= u)
            return x

        return g(a, b, c, a, b, c)

    @testing.for_all_dtypes()
    @testing.numpy_cupy_array_equal()
    def test_fuse8(self, xp, dtype):
        a = xp.array([2, 2, 2, 2, 3, 3, 3, 3], dtype=dtype)
        b = xp.array([2, 2, 3, 3, 2, 2, 3, 3], dtype=dtype)
        c = xp.array([2, 3, 2, 3, 2, 3, 2, 3], dtype=dtype)

        def toi(x):
            return cupy.where(x, 1, 0)

        @cupy.fuse()
        def g(p, q, r):
            x = toi(2 == p) + toi(2 != q) + toi(3 > r)
            y = toi(2 < p) + toi(2 >= q) + toi(3 <= r)
            return x + y << 3

        return g(a, b, c)

    @testing.for_all_dtypes(no_bool=True)
    @testing.numpy_cupy_array_equal()
    def test_fuse9(self, xp, dtype):
        a = xp.array([2, 2, 2, 2, 3, 3, 3, 3], dtype=dtype)
        b = xp.array([2, 2, 3, 3, 2, 2, 3, 3], dtype=dtype)
        c = xp.array([2, 3, 2, 3, 2, 3, 2, 3], dtype=dtype)

        @cupy.fuse()
        def g(x, y, z):
            x *= y
            x += y
            x = x / y
            z %= y
            x += y + z

        g(a, b, c)
        return a

    @testing.for_all_dtypes()
    @testing.numpy_cupy_array_equal()
    def test_fuse10(self, xp, dtype):
        a = xp.array([2, 2, 2, 2, 3, 3, 3, 3], dtype=dtype)
        b = xp.array([2, 2, 3, 3, 2, 2, 3, 3], dtype=dtype)
        c = xp.array([2, 3, 2, 3, 2, 3, 2, 3], dtype=dtype)

        @cupy.fuse()
        def g(x, y, z):
            a = x
            a += y
            cupy.add(x, y, z)

        g(a, b, c)
        return c

    @testing.for_all_dtypes()
    @testing.numpy_cupy_array_equal()
    def test_fuse11(self, xp, dtype):
        a = xp.array([2, 2, 2, 2, 3, 3, 3, 3], dtype=dtype)
        b = xp.array([2, 2, 3, 3, 2, 2, 3, 3], dtype=dtype)
        c = xp.array([2, 3, 2, 3, 2, 3, 2, 3], dtype=dtype)

        @cupy.fuse()
        def g(x, y, z):
            a = x
            a += y
            cupy.add(x, y, z)
            return y

        res = g(a, b, c)
        return c + res

    # NumPy 1.9 accepts itruediv between integers
    @testing.with_requires('numpy>=1.10')
    @unittest.skipUnless(six.PY3, 'Only for py3')
    @testing.for_int_dtypes()
    @testing.numpy_cupy_raises()
    def test_fuse_int_itruediv_py3_raises(self, xp, dtype):
        a = xp.array(3, dtype=dtype)
        b = xp.array(2, dtype=dtype)

        @cupy.fuse()
        def g(x, y):
            x /= y

        g(a, b)

    @unittest.skipUnless(six.PY2, 'Only for py2')
    @testing.for_int_dtypes(no_bool=True)
    @testing.numpy_cupy_array_equal()
    def test_fuse_int_ifloordiv_py2(self, xp, dtype):
        a = xp.array(3, dtype=dtype)
        b = xp.array(2, dtype=dtype)

        @cupy.fuse()
        def g(x, y):
            x /= y

        g(a, b)
        return a

    @testing.for_all_dtypes()
    @testing.numpy_cupy_array_equal()
    def test_reduce1(self, xp, dtype):
        a = xp.array([[2, 2, 2, 2], [3, 3, 3, 3]], dtype=dtype)
        b = xp.array([[2, 2, 3, 3], [2, 2, 3, 3]], dtype=dtype)
        c = xp.array([[2, 3, 2, 3], [2, 3, 2, 3]], dtype=dtype)

        @cupy.fuse(reduce=cupy.sum)
        def g(x, y, z):
            return x * y + z

        return g(a, b, c)

    @testing.for_all_dtypes()
    @testing.numpy_cupy_array_equal()
    def test_reduce2(self, xp, dtype):
        a = xp.array([[2, 2, 2, 2], [3, 3, 3, 3]], dtype=dtype)
        b = xp.array([[2, 2, 3, 3], [2, 2, 3, 3]], dtype=dtype)
        c = xp.array([[2, 3, 2, 3], [2, 3, 2, 3]], dtype=dtype)

        @cupy.fuse(reduce=cupy.sum)
        def g(x, y, z):
            return x * y + z

        return g(a, b, c, axis=0)

    @testing.for_all_dtypes()
    @testing.numpy_cupy_array_equal()
    def test_reduce3(self, xp, dtype):
        a = xp.array([[2, 2, 2, 2], [3, 3, 3, 3]], dtype=dtype)
        b = xp.array([[2, 2, 3, 3], [2, 2, 3, 3]], dtype=dtype)
        c = xp.array([[2, 3, 2, 3], [2, 3, 2, 3]], dtype=dtype)

        @cupy.fuse(reduce=cupy.sum)
        def g(x, y, z):
            return x * y + z

        return g(a, b, c, axis=1)

    @testing.for_all_dtypes()
    @testing.numpy_cupy_array_equal()
    def test_reduce4(self, xp, dtype):
        a = xp.array([[2, 2, 2, 2], [3, 3, 3, 3]], dtype=dtype)

        @cupy.fuse(reduce=cupy.prod)
        def g(x):
            return x

        return g(a)

    @testing.for_all_dtypes()
    @testing.numpy_cupy_array_equal()
    def test_reduce5(self, xp, dtype):
        a = xp.array([[2, 2, 2, 2], [3, 3, 3, 3]], dtype=dtype)

        @cupy.fuse(reduce=cupy.max)
        def g(x):
            return x

        return g(a, axis=0)

    @testing.for_all_dtypes()
    @testing.numpy_cupy_array_equal()
    def test_reduce6(self, xp, dtype):
        a = xp.array([[2, 2, 2, 2], [3, 3, 3, 3]], dtype=dtype)

        @cupy.fuse(reduce=cupy.min)
        def g(x):
            return x

        return g(a, axis=0)<|MERGE_RESOLUTION|>--- conflicted
+++ resolved
@@ -534,31 +534,21 @@
         return cupy.square(cupy.add(x, y))
 
     def random_bool(self):
-<<<<<<< HEAD
         return testing.shaped_random((3, 3),
-                                     xp=numpy,
+                                     xp=cupy,
                                      dtype=numpy.bool_)
 
     def random_int(self, lower=-1000, higher=1000):
         return testing.shaped_random((3, 3),
-                                     xp=numpy,
+                                     xp=cupy,
                                      dtype=numpy.int64,
                                      scale=(higher - lower)) + lower
 
     def random_real(self, lower=-1000, higher=1000):
         return testing.shaped_random((3, 3),
-                                     xp=numpy,
+                                     xp=cupy,
                                      dtype=numpy.float64,
                                      scale=(higher - lower)) + lower
-=======
-        return cupy.random.randint(0, 1, (3, 3)) == 0
-
-    def random_int(self, lower=-1000, higher=1000):
-        return cupy.random.randint(lower, higher, (3, 3))
-
-    def random_real(self, lower=-1000, higher=1000):
-        return cupy.random.rand(3, 3) * (higher - lower) + lower
->>>>>>> c8f4ba37
 
     def check(self, func, n, gen, *args):
         self._check(func, n, gen, args, True)
