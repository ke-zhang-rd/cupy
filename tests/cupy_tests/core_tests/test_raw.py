--- conflicted
+++ resolved
@@ -83,7 +83,6 @@
 }
 '''
 
-<<<<<<< HEAD
 # dynamic parallelism
 _test_source4 = r'''
 extern "C"{
@@ -107,7 +106,6 @@
 }
 '''
 
-=======
 _test_cuComplex = r'''
 #include <cuComplex.h>
 #define N 100
@@ -259,7 +257,6 @@
 '''
 
 
->>>>>>> af7e41ee
 if 'CUPY_CACHE_DIR' in os.environ:
     _old_cache_dir = os.environ['CUPY_CACHE_DIR']
     _is_cache_env_var_set = True
@@ -367,7 +364,6 @@
         # this error is more likely to appear when using RawModule, so
         # let us do it here
         with pytest.raises(cupy.cuda.driver.CUDADriverError) as ex:
-<<<<<<< HEAD
             self.mod2.get_function('no_such_kernel')
         assert 'CUDA_ERROR_NOT_FOUND' in str(ex.value)
 
@@ -394,9 +390,6 @@
         else:  # nvcc
             with pytest.raises(cupy.cuda.compiler.CompileException):
                 ker((1,), (N//inner_chunk,), (x, N, inner_chunk))
-=======
-            self.mod2.get_function("no_such_kernel")
-        assert 'CUDA_ERROR_NOT_FOUND' in str(ex.value)
 
     def test_cuFloatComplex(self):
         N = 100
@@ -503,5 +496,4 @@
 
         ker = mod.get_function('test_downcast')
         ker((grid,), (block,), (a, out_down))
-        assert (out_down == a.astype(cupy.complex64)).all()
->>>>>>> af7e41ee
+        assert (out_down == a.astype(cupy.complex64)).all()