import operator
import unittest

import numpy
import six

import cupy
from cupy import testing


@testing.gpu
class TestArrayElementwiseOp(unittest.TestCase):

    _multiprocess_can_split_ = True

    @testing.for_all_dtypes_combination(names=['x_type', 'y_type'])
<<<<<<< HEAD
    @testing.numpy_cupy_allclose(rtol=1e-6)
    def check_array_scalar_op(self, op, xp, x_type, y_type, swap=False,
                              no_complex=False):
        if no_complex and (numpy.dtype(x_type).kind == 'c'
                           or numpy.dtype(y_type).kind == 'c'):
            return
=======
    @testing.numpy_cupy_allclose(accept_error=TypeError)
    def check_array_scalar_op(self, op, xp, x_type, y_type, swap=False):
>>>>>>> 44515975
        a = xp.array([[1, 2, 3], [4, 5, 6]], x_type)
        if swap:
            return op(y_type(3), a)
        else:
            return op(a, y_type(3))

    def test_add_scalar(self):
        self.check_array_scalar_op(operator.add)

    def test_radd_scalar(self):
        self.check_array_scalar_op(operator.add, swap=True)

    @testing.with_requires('numpy>=1.10')
    def test_iadd_scalar(self):
        self.check_array_scalar_op(operator.iadd)

    def test_sub_scalar(self):
        self.check_array_scalar_op(operator.sub)

    def test_rsub_scalar(self):
        self.check_array_scalar_op(operator.sub, swap=True)

    @testing.with_requires('numpy>=1.10')
    def test_isub_scalar(self):
        self.check_array_scalar_op(operator.isub)

    def test_mul_scalar(self):
        self.check_array_scalar_op(operator.mul)

    def test_rmul_scalar(self):
        self.check_array_scalar_op(operator.mul, swap=True)

    @testing.with_requires('numpy>=1.10')
    def test_imul_scalar(self):
        self.check_array_scalar_op(operator.imul)

    def test_truediv_scalar(self):
        with testing.NumpyError(divide='ignore'):
            self.check_array_scalar_op(operator.truediv)

    def test_rtruediv_scalar(self):
        with testing.NumpyError(divide='ignore'):
            self.check_array_scalar_op(operator.truediv, swap=True)

    @testing.with_requires('numpy>=1.10')
    def test_itruediv_scalar(self):
        with testing.NumpyError(divide='ignore'):
            self.check_array_scalar_op(operator.itruediv)

    def test_div_scalar(self):
        if six.PY3:
            return
        with testing.NumpyError(divide='ignore'):
            self.check_array_scalar_op(operator.div)

    def test_rdiv_scalar(self):
        if six.PY3:
            return
        with testing.NumpyError(divide='ignore'):
            self.check_array_scalar_op(operator.div, swap=True)

    @testing.with_requires('numpy>=1.10')
    def test_idiv_scalar(self):
        if six.PY3:
            return
        with testing.NumpyError(divide='ignore'):
            self.check_array_scalar_op(operator.idiv)

    def test_floordiv_scalar(self):
        with testing.NumpyError(divide='ignore'):
            self.check_array_scalar_op(operator.floordiv, no_complex=True)

    def test_rfloordiv_scalar(self):
        with testing.NumpyError(divide='ignore'):
            self.check_array_scalar_op(operator.floordiv, swap=True,
                                       no_complex=True)

    @testing.with_requires('numpy>=1.10')
    def test_ifloordiv_scalar(self):
        with testing.NumpyError(divide='ignore'):
            self.check_array_scalar_op(operator.ifloordiv, no_complex=True)

    def test_pow_scalar(self):
        self.check_array_scalar_op(operator.pow)

    def test_rpow_scalar(self):
        self.check_array_scalar_op(operator.pow, swap=True)

    @testing.for_all_dtypes_combination(names=['x_type', 'y_type'])
    @testing.numpy_cupy_allclose(atol=1.0, accept_error=TypeError)
    def check_ipow_scalar(self, xp, x_type, y_type):
        a = xp.array([[1, 2, 3], [4, 5, 6]], x_type)
        return operator.ipow(a, y_type(3))

    @testing.with_requires('numpy>=1.10')
    def test_ipow_scalar(self):
        self.check_ipow_scalar()

    def test_divmod0_scalar(self):
        with testing.NumpyError(divide='ignore'):
            self.check_array_scalar_op(lambda x, y: divmod(x, y)[0])

    def test_divmod1_scalar(self):
        with testing.NumpyError(divide='ignore'):
            self.check_array_scalar_op(lambda x, y: divmod(x, y)[1])

    def test_rdivmod0_scalar(self):
        with testing.NumpyError(divide='ignore'):
            self.check_array_scalar_op(lambda x, y: divmod(x, y)[0], swap=True)

    def test_rdivmod1_scalar(self):
        with testing.NumpyError(divide='ignore'):
            self.check_array_scalar_op(lambda x, y: divmod(x, y)[1], swap=True)

    def test_lt_scalar(self):
        self.check_array_scalar_op(operator.lt, no_complex=True)

    def test_le_scalar(self):
        self.check_array_scalar_op(operator.le, no_complex=True)

    def test_gt_scalar(self):
        self.check_array_scalar_op(operator.gt, no_complex=True)

    def test_ge_scalar(self):
        self.check_array_scalar_op(operator.ge, no_complex=True)

    def test_eq_scalar(self):
        self.check_array_scalar_op(operator.eq)

    def test_ne_scalar(self):
        self.check_array_scalar_op(operator.ne)

    @testing.for_all_dtypes_combination(names=['x_type', 'y_type'])
    @testing.numpy_cupy_allclose(accept_error=TypeError)
    def check_array_array_op(self, op, xp, x_type, y_type):
        a = xp.array([[1, 2, 3], [4, 5, 6]], x_type)
        b = xp.array([[6, 5, 4], [3, 2, 1]], y_type)
        return op(a, b)

    def test_add_array(self):
        self.check_array_array_op(operator.add)

    @testing.with_requires('numpy>=1.10')
    def test_iadd_array(self):
        self.check_array_array_op(operator.iadd)

    def test_sub_array(self):
        self.check_array_array_op(operator.sub)

    @testing.with_requires('numpy>=1.10')
    def test_isub_array(self):
        self.check_array_array_op(operator.isub)

    def test_mul_array(self):
        self.check_array_array_op(operator.mul)

    @testing.with_requires('numpy>=1.10')
    def test_imul_array(self):
        self.check_array_array_op(operator.imul)

    def test_truediv_array(self):
        with testing.NumpyError(divide='ignore'):
            self.check_array_array_op(operator.truediv)

    @testing.with_requires('numpy>=1.10')
    def test_itruediv_array(self):
        with testing.NumpyError(divide='ignore'):
            self.check_array_array_op(operator.itruediv)

    def test_div_array(self):
        if six.PY3:
            return
        with testing.NumpyError(divide='ignore'):
            self.check_array_array_op(operator.div)

    @testing.with_requires('numpy>=1.10')
    def test_idiv_array(self):
        if six.PY3:
            return
        with testing.NumpyError(divide='ignore'):
            self.check_array_array_op(operator.idiv)

    def test_floordiv_array(self):
        with testing.NumpyError(divide='ignore'):
            self.check_array_array_op(operator.floordiv, no_complex=True)

    @testing.with_requires('numpy>=1.10')
    def test_ifloordiv_array(self):
        with testing.NumpyError(divide='ignore'):
            self.check_array_array_op(operator.ifloordiv, no_complex=True)

    def test_pow_array(self):
        self.check_array_array_op(operator.pow)

    @testing.for_all_dtypes_combination(names=['x_type', 'y_type'])
    @testing.numpy_cupy_allclose(atol=1.0, accept_error=TypeError)
    def check_ipow_array(self, xp, x_type, y_type):
        a = xp.array([[1, 2, 3], [4, 5, 6]], x_type)
        b = xp.array([[6, 5, 4], [3, 2, 1]], y_type)
        return operator.ipow(a, b)

    @testing.with_requires('numpy>=1.10')
    def test_ipow_array(self):
        self.check_ipow_array()

    def test_divmod0_array(self):
        with testing.NumpyError(divide='ignore'):
            self.check_array_array_op(lambda x, y: divmod(x, y)[0])

    def test_divmod1_array(self):
        with testing.NumpyError(divide='ignore'):
            self.check_array_array_op(lambda x, y: divmod(x, y)[1])

    def test_lt_array(self):
        self.check_array_array_op(operator.lt, no_complex=True)

    def test_le_array(self):
        self.check_array_array_op(operator.le, no_complex=True)

    def test_gt_array(self):
        self.check_array_array_op(operator.gt, no_complex=True)

    def test_ge_array(self):
        self.check_array_array_op(operator.ge, no_complex=True)

    def test_eq_array(self):
        self.check_array_array_op(operator.eq)

    def test_ne_array(self):
        self.check_array_array_op(operator.ne)

    @testing.for_all_dtypes_combination(names=['x_type', 'y_type'])
<<<<<<< HEAD
    @testing.numpy_cupy_allclose()
    def check_array_broadcasted_op(self, op, xp, x_type, y_type,
                                   no_complex=False):
        if no_complex:
            if numpy.dtype(x_type).kind == 'c' \
                    or numpy.dtype(y_type).kind == 'c':
                return
=======
    @testing.numpy_cupy_allclose(accept_error=TypeError)
    def check_array_broadcasted_op(self, op, xp, x_type, y_type):
>>>>>>> 44515975
        a = xp.array([[1, 2, 3], [4, 5, 6]], x_type)
        b = xp.array([[1], [2]], y_type)
        return op(a, b)

    def test_broadcasted_add(self):
        self.check_array_broadcasted_op(operator.add)

    @testing.with_requires('numpy>=1.10')
    def test_broadcasted_iadd(self):
        self.check_array_broadcasted_op(operator.iadd)

    def test_broadcasted_sub(self):
        self.check_array_broadcasted_op(operator.sub)

    @testing.with_requires('numpy>=1.10')
    def test_broadcasted_isub(self):
        self.check_array_broadcasted_op(operator.isub)

    def test_broadcasted_mul(self):
        self.check_array_broadcasted_op(operator.mul)

    @testing.with_requires('numpy>=1.10')
    def test_broadcasted_imul(self):
        self.check_array_broadcasted_op(operator.imul)

    def test_broadcasted_truediv(self):
        with testing.NumpyError(divide='ignore'):
            self.check_array_broadcasted_op(operator.truediv)

    @testing.with_requires('numpy>=1.10')
    def test_broadcasted_itruediv(self):
        with testing.NumpyError(divide='ignore'):
            self.check_array_broadcasted_op(operator.itruediv)

    def test_broadcasted_div(self):
        if six.PY3:
            return
        with testing.NumpyError(divide='ignore'):
            self.check_array_broadcasted_op(operator.div)

    @testing.with_requires('numpy>=1.10')
    def test_broadcasted_idiv(self):
        if six.PY3:
            return
        with testing.NumpyError(divide='ignore'):
            self.check_array_broadcasted_op(operator.idiv)

    def test_broadcasted_floordiv(self):
        with testing.NumpyError(divide='ignore'):
            self.check_array_broadcasted_op(operator.floordiv, no_complex=True)

    @testing.with_requires('numpy>=1.10')
    def test_broadcasted_ifloordiv(self):
        with testing.NumpyError(divide='ignore'):
            self.check_array_broadcasted_op(operator.ifloordiv,
                                            no_complex=True)

    def test_broadcasted_pow(self):
        self.check_array_broadcasted_op(operator.pow)

    @testing.with_requires('numpy>=1.10')
    @testing.for_all_dtypes_combination(names=['x_type', 'y_type'])
    @testing.numpy_cupy_allclose(atol=1.0, accept_error=TypeError)
    def check_broadcasted_ipow(self, xp, x_type, y_type):
        a = xp.array([[1, 2, 3], [4, 5, 6]], x_type)
        b = xp.array([[1], [2]], y_type)
        return operator.ipow(a, b)

    @testing.with_requires('numpy>=1.10')
    def test_broadcasted_ipow(self):
        self.check_broadcasted_ipow()

    def test_broadcasted_divmod0(self):
        with testing.NumpyError(divide='ignore'):
            self.check_array_broadcasted_op(lambda x, y: divmod(x, y)[0])

    def test_broadcasted_divmod1(self):
        with testing.NumpyError(divide='ignore'):
            self.check_array_broadcasted_op(lambda x, y: divmod(x, y)[1])

    def test_broadcasted_lt(self):
        self.check_array_broadcasted_op(operator.lt, no_complex=True)

    def test_broadcasted_le(self):
        self.check_array_broadcasted_op(operator.le, no_complex=True)

    def test_broadcasted_gt(self):
        self.check_array_broadcasted_op(operator.gt, no_complex=True)

    def test_broadcasted_ge(self):
        self.check_array_broadcasted_op(operator.ge, no_complex=True)

    def test_broadcasted_eq(self):
        self.check_array_broadcasted_op(operator.eq)

    def test_broadcasted_ne(self):
        self.check_array_broadcasted_op(operator.ne)

    @testing.for_all_dtypes_combination(names=['x_type', 'y_type'])
    @testing.numpy_cupy_allclose()
    def check_array_doubly_broadcasted_op(self, op, xp, x_type, y_type,
                                          no_complex=False):
        if no_complex:
            if numpy.dtype(x_type).kind == 'c' \
                    or numpy.dtype(y_type).kind == 'c':
                return
        a = xp.array([[[1, 2, 3]], [[4, 5, 6]]], x_type)
        b = xp.array([[1], [2], [3]], y_type)
        return op(a, b)

    def test_doubly_broadcasted_add(self):
        self.check_array_doubly_broadcasted_op(operator.add)

    def test_doubly_broadcasted_sub(self):
        self.check_array_doubly_broadcasted_op(operator.sub)

    def test_doubly_broadcasted_mul(self):
        self.check_array_doubly_broadcasted_op(operator.mul)

    def test_doubly_broadcasted_truediv(self):
        with testing.NumpyError(divide='ignore', invalid='ignore'):
            self.check_array_doubly_broadcasted_op(operator.truediv)

    def test_doubly_broadcasted_floordiv(self):
        with testing.NumpyError(divide='ignore'):
            self.check_array_doubly_broadcasted_op(operator.floordiv,
                                                   no_complex=True)

    def test_doubly_broadcasted_div(self):
        if six.PY3:
            return
        with testing.NumpyError(divide='ignore'):
            self.check_array_doubly_broadcasted_op(operator.div)

    def test_doubly_broadcasted_pow(self):
        self.check_array_doubly_broadcasted_op(operator.pow)

    def test_doubly_broadcasted_divmod0(self):
        with testing.NumpyError(divide='ignore'):
            self.check_array_doubly_broadcasted_op(
                lambda x, y: divmod(x, y)[0])

    def test_doubly_broadcasted_divmod1(self):
        with testing.NumpyError(divide='ignore'):
            self.check_array_doubly_broadcasted_op(
                lambda x, y: divmod(x, y)[1])

    def test_doubly_broadcasted_lt(self):
        self.check_array_doubly_broadcasted_op(operator.lt, no_complex=True)

    def test_doubly_broadcasted_le(self):
        self.check_array_doubly_broadcasted_op(operator.le, no_complex=True)

    def test_doubly_broadcasted_gt(self):
        self.check_array_doubly_broadcasted_op(operator.gt, no_complex=True)

    def test_doubly_broadcasted_ge(self):
        self.check_array_doubly_broadcasted_op(operator.ge, no_complex=True)

    def test_doubly_broadcasted_eq(self):
        self.check_array_doubly_broadcasted_op(operator.eq)

    def test_doubly_broadcasted_ne(self):
        self.check_array_doubly_broadcasted_op(operator.ne)

    @testing.for_all_dtypes_combination(names=['x_type', 'y_type'])
    @testing.numpy_cupy_allclose()
    def check_array_reversed_op(self, op, xp, x_type, y_type):
        a = xp.array([1, 2, 3, 4, 5], x_type)
        b = xp.array([1, 2, 3, 4, 5], y_type)
        return op(a, b[::-1])

    def test_array_reversed_add(self):
        self.check_array_reversed_op(operator.add)

    def test_array_reversed_sub(self):
        self.check_array_reversed_op(operator.sub)

    def test_array_reversed_mul(self):
        self.check_array_reversed_op(operator.mul)

    @testing.for_all_dtypes(no_bool=True)
    def check_typecast(self, val, dtype):
        operators = [operator.add, operator.sub, operator.mul]
        if six.PY3:
            operators.append(operator.truediv)
        else:
            operators.append(operator.div)

        for op in operators:
            with testing.NumpyError(divide='ignore', invalid='ignore'):
                a = op(val, (testing.shaped_arange((5,), numpy, dtype) - 2))
            b = op(val, (testing.shaped_arange((5,), cupy, dtype) - 2))
            self.assertEqual(a.dtype, b.dtype)

    def test_typecast_bool1(self):
        self.check_typecast(True)

    def test_typecast_bool2(self):
        self.check_typecast(False)

    def test_typecast_int1(self):
        self.check_typecast(0)

    def test_typecast_int2(self):
        self.check_typecast(-127)

    def test_typecast_int3(self):
        self.check_typecast(255)

    def test_typecast_int4(self):
        self.check_typecast(-32768)

    def test_typecast_int5(self):
        self.check_typecast(65535)

    def test_typecast_int6(self):
        self.check_typecast(-2147483648)

    def test_typecast_int7(self):
        self.check_typecast(4294967295)

    def test_typecast_float1(self):
        self.check_typecast(0.0)

    def test_typecast_float2(self):
        self.check_typecast(100000.0)


@testing.gpu
class TestArrayIntElementwiseOp(unittest.TestCase):

    _multiprocess_can_split_ = True

    @testing.for_all_dtypes_combination(names=['x_type', 'y_type'])
    @testing.numpy_cupy_allclose(accept_error=TypeError)
    def check_array_scalar_op(self, op, xp, x_type, y_type, swap=False):
        a = xp.array([[0, 1, 2], [1, 0, 2]], dtype=x_type)
        if swap:
            return op(y_type(2), a)
        else:
            return op(a, y_type(2))

    def test_lshift_scalar(self):
        self.check_array_scalar_op(operator.lshift)

    def test_rlshift_scalar(self):
        self.check_array_scalar_op(operator.lshift, swap=True)

    def test_rshift_scalar(self):
        self.check_array_scalar_op(operator.rshift)

    def test_rrshift_scalar(self):
        self.check_array_scalar_op(operator.rshift, swap=True)

    def test_and_scalar(self):
        self.check_array_scalar_op(operator.and_)

    def test_rand_scalar(self):
        self.check_array_scalar_op(operator.and_, swap=True)

    def test_or_scalar(self):
        self.check_array_scalar_op(operator.or_)

    def test_ror_scalar(self):
        self.check_array_scalar_op(operator.or_, swap=True)

    def test_xor_scalar(self):
        self.check_array_scalar_op(operator.xor)

    def test_rxor_scalar(self):
        self.check_array_scalar_op(operator.xor, swap=True)

    def test_mod_scalar(self):
        with testing.NumpyError(divide='ignore', invalid='ignore'):
            self.check_array_scalar_op(operator.mod)

    def test_rmod_scalar(self):
        with testing.NumpyError(divide='ignore', invalid='ignore'):
            self.check_array_scalar_op(operator.mod, swap=True)

    @testing.for_all_dtypes_combination(names=['x_type', 'y_type'])
    @testing.numpy_cupy_allclose(accept_error=TypeError)
    def check_array_scalarzero_op(self, op, xp, x_type, y_type, swap=False):
        a = xp.array([[0, 1, 2], [1, 0, 2]], dtype=x_type)
        if swap:
            return op(y_type(0), a)
        else:
            return op(a, y_type(0))

    def test_lshift_scalarzero(self):
        self.check_array_scalarzero_op(operator.lshift)

    def test_rlshift_scalarzero(self):
        self.check_array_scalarzero_op(operator.lshift, swap=True)

    def test_rshift_scalarzero(self):
        self.check_array_scalarzero_op(operator.rshift)

    def test_rrshift_scalarzero(self):
        self.check_array_scalarzero_op(operator.rshift, swap=True)

    def test_and_scalarzero(self):
        self.check_array_scalarzero_op(operator.and_)

    def test_rand_scalarzero(self):
        self.check_array_scalarzero_op(operator.and_, swap=True)

    def test_or_scalarzero(self):
        self.check_array_scalarzero_op(operator.or_)

    def test_ror_scalarzero(self):
        self.check_array_scalarzero_op(operator.or_, swap=True)

    def test_xor_scalarzero(self):
        self.check_array_scalarzero_op(operator.xor)

    def test_rxor_scalarzero(self):
        self.check_array_scalarzero_op(operator.xor, swap=True)

    def test_mod_scalarzero(self):
        with testing.NumpyError(divide='ignore', invalid='ignore'):
            self.check_array_scalarzero_op(operator.mod)

    def test_rmod_scalarzero(self):
        with testing.NumpyError(divide='ignore', invalid='ignore'):
            self.check_array_scalarzero_op(operator.mod, swap=True)

    @testing.for_all_dtypes_combination(names=['x_type', 'y_type'])
    @testing.numpy_cupy_allclose(accept_error=TypeError)
    def check_array_array_op(self, op, xp, x_type, y_type):
        a = xp.array([[0, 1, 2], [1, 0, 2]], dtype=x_type)
        b = xp.array([[0, 0, 1], [0, 1, 2]], dtype=y_type)
        return op(a, b)

    def test_lshift_array(self):
        self.check_array_array_op(operator.lshift)

    @testing.with_requires('numpy>=1.10')
    def test_ilshift_array(self):
        self.check_array_array_op(operator.ilshift)

    def test_rshift_array(self):
        self.check_array_array_op(operator.rshift)

    @testing.with_requires('numpy>=1.10')
    def test_irshift_array(self):
        self.check_array_array_op(operator.irshift)

    def test_and_array(self):
        self.check_array_array_op(operator.and_)

    @testing.with_requires('numpy>=1.10')
    def test_iand_array(self):
        self.check_array_array_op(operator.iand)

    def test_or_array(self):
        self.check_array_array_op(operator.or_)

    @testing.with_requires('numpy>=1.10')
    def test_ior_array(self):
        self.check_array_array_op(operator.ior)

    def test_xor_array(self):
        self.check_array_array_op(operator.xor)

    @testing.with_requires('numpy>=1.10')
    def test_ixor_array(self):
        self.check_array_array_op(operator.ixor)

    def test_mod_array(self):
        with testing.NumpyError(divide='ignore', invalid='ignore'):
            self.check_array_array_op(operator.mod)

    @testing.with_requires('numpy>=1.10')
    def test_imod_array(self):
        with testing.NumpyError(divide='ignore', invalid='ignore'):
            self.check_array_array_op(operator.imod)

    @testing.for_all_dtypes_combination(names=['x_type', 'y_type'])
    @testing.numpy_cupy_allclose(accept_error=TypeError)
    def check_array_broadcasted_op(self, op, xp, x_type, y_type):
        a = xp.array([[0, 1, 2], [1, 0, 2], [2, 1, 0]], dtype=x_type)
        b = xp.array([[0, 0, 1]], dtype=y_type)
        return op(a, b)

    def test_broadcasted_lshift(self):
        self.check_array_broadcasted_op(operator.lshift)

    @testing.with_requires('numpy>=1.10')
    def test_broadcasted_ilshift(self):
        self.check_array_broadcasted_op(operator.ilshift)

    def test_broadcasted_rshift(self):
        self.check_array_broadcasted_op(operator.rshift)

    @testing.with_requires('numpy>=1.10')
    def test_broadcasted_irshift(self):
        self.check_array_broadcasted_op(operator.irshift)

    def test_broadcasted_and(self):
        self.check_array_broadcasted_op(operator.and_)

    @testing.with_requires('numpy>=1.10')
    def test_broadcasted_iand(self):
        self.check_array_broadcasted_op(operator.iand)

    def test_broadcasted_or(self):
        self.check_array_broadcasted_op(operator.or_)

    @testing.with_requires('numpy>=1.10')
    def test_broadcasted_ior(self):
        self.check_array_broadcasted_op(operator.ior)

    def test_broadcasted_xor(self):
        self.check_array_broadcasted_op(operator.xor)

    @testing.with_requires('numpy>=1.10')
    def test_broadcasted_ixor(self):
        self.check_array_broadcasted_op(operator.ixor)

    def test_broadcasted_mod(self):
        with testing.NumpyError(divide='ignore', invalid='ignore'):
            self.check_array_broadcasted_op(operator.mod)

    @testing.with_requires('numpy>=1.10')
    def test_broadcasted_imod(self):
        with testing.NumpyError(divide='ignore', invalid='ignore'):
            self.check_array_broadcasted_op(operator.imod)

    @testing.for_all_dtypes_combination(names=['x_type', 'y_type'])
    @testing.numpy_cupy_allclose(accept_error=TypeError)
    def check_array_doubly_broadcasted_op(self, op, xp, x_type, y_type):
        a = xp.array([[[0, 1, 2]], [[1, 0, 2]]], dtype=x_type)
        b = xp.array([[0], [0], [1]], dtype=y_type)
        return op(a, b)

    def test_doubly_broadcasted_lshift(self):
        self.check_array_doubly_broadcasted_op(operator.lshift)

    def test_doubly_broadcasted_rshift(self):
        self.check_array_doubly_broadcasted_op(operator.rshift)

    def test_doubly_broadcasted_and(self):
        self.check_array_doubly_broadcasted_op(operator.and_)

    def test_doubly_broadcasted_or(self):
        self.check_array_doubly_broadcasted_op(operator.or_)

    def test_doubly_broadcasted_xor(self):
        self.check_array_doubly_broadcasted_op(operator.xor)

    def test_doubly_broadcasted_mod(self):
        with testing.NumpyError(divide='ignore', invalid='ignore'):
            self.check_array_doubly_broadcasted_op(operator.mod)<|MERGE_RESOLUTION|>--- conflicted
+++ resolved
@@ -14,17 +14,12 @@
     _multiprocess_can_split_ = True
 
     @testing.for_all_dtypes_combination(names=['x_type', 'y_type'])
-<<<<<<< HEAD
-    @testing.numpy_cupy_allclose(rtol=1e-6)
+    @testing.numpy_cupy_allclose(accept_error=TypeError)
     def check_array_scalar_op(self, op, xp, x_type, y_type, swap=False,
                               no_complex=False):
         if no_complex and (numpy.dtype(x_type).kind == 'c'
                            or numpy.dtype(y_type).kind == 'c'):
             return
-=======
-    @testing.numpy_cupy_allclose(accept_error=TypeError)
-    def check_array_scalar_op(self, op, xp, x_type, y_type, swap=False):
->>>>>>> 44515975
         a = xp.array([[1, 2, 3], [4, 5, 6]], x_type)
         if swap:
             return op(y_type(3), a)
@@ -257,18 +252,13 @@
         self.check_array_array_op(operator.ne)
 
     @testing.for_all_dtypes_combination(names=['x_type', 'y_type'])
-<<<<<<< HEAD
-    @testing.numpy_cupy_allclose()
+    @testing.numpy_cupy_allclose(accept_error=TypeError)
     def check_array_broadcasted_op(self, op, xp, x_type, y_type,
                                    no_complex=False):
         if no_complex:
             if numpy.dtype(x_type).kind == 'c' \
                     or numpy.dtype(y_type).kind == 'c':
                 return
-=======
-    @testing.numpy_cupy_allclose(accept_error=TypeError)
-    def check_array_broadcasted_op(self, op, xp, x_type, y_type):
->>>>>>> 44515975
         a = xp.array([[1, 2, 3], [4, 5, 6]], x_type)
         b = xp.array([[1], [2]], y_type)
         return op(a, b)
