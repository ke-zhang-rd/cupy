--- conflicted
+++ resolved
@@ -8,7 +8,28 @@
 
     _multiprocess_can_split_ = True
 
-<<<<<<< HEAD
+    @testing.numpy_cupy_array_list_equal()
+    def test_ix_list(self, xp):
+        return xp.ix_([0, 1], [2, 4])
+
+    @testing.for_all_dtypes()
+    @testing.numpy_cupy_array_list_equal()
+    def test_ix_ndarray(self, xp, dtype):
+        return xp.ix_(xp.array([0, 1], dtype), xp.array([2, 3], dtype))
+
+    @testing.numpy_cupy_array_list_equal()
+    def test_ix_empty_ndarray(self, xp):
+        return xp.ix_(xp.array([]))
+
+    @testing.numpy_cupy_array_list_equal()
+    def test_ix_bool_ndarray(self, xp):
+        return xp.ix_(xp.array([True, False] * 2))
+
+@testing.gpu
+class TestR_(unittest.TestCase):
+
+    _multiprocess_can_split_ = True
+
     @testing.for_all_dtypes(name='dtype')
     @testing.numpy_cupy_array_equal()
     def test_r_1(self, xp, dtype):
@@ -57,6 +78,9 @@
         with self.assertRaises(ValueError):
             testing.r_[a, b]
 
+@testing.gpu
+class TestC_(unittest.TestCase):
+
     @testing.for_all_dtypes(name='dtype')
     @testing.numpy_cupy_array_equal()
     def test_c_1(self, xp, dtype):
@@ -77,24 +101,8 @@
         with self.assertRaises(ValueError):
             testing.c_[a, b]
 
+@testing.gpu
+class TestAxisConcatenator(unittest.TestCase):
     def test_AxisConcatenator_init1(self):
         with self.assertRaises(TypeError):
-            testing.AxisConcatenator.__init__()
-=======
-    @testing.numpy_cupy_array_list_equal()
-    def test_ix_list(self, xp):
-        return xp.ix_([0, 1], [2, 4])
-
-    @testing.for_all_dtypes()
-    @testing.numpy_cupy_array_list_equal()
-    def test_ix_ndarray(self, xp, dtype):
-        return xp.ix_(xp.array([0, 1], dtype), xp.array([2, 3], dtype))
-
-    @testing.numpy_cupy_array_list_equal()
-    def test_ix_empty_ndarray(self, xp):
-        return xp.ix_(xp.array([]))
-
-    @testing.numpy_cupy_array_list_equal()
-    def test_ix_bool_ndarray(self, xp):
-        return xp.ix_(xp.array([True, False] * 2))
->>>>>>> 5d631633
+            testing.AxisConcatenator.__init__()