--- conflicted
+++ resolved
@@ -16,16 +16,8 @@
         x_type, t_type = in_types
 
         type_check.expect(
-<<<<<<< HEAD
-            x_type.dtype == numpy.float32,
+            x_type.dtype.kind == 'f',
             t_type.dtype == numpy.int32
-=======
-            x_type.dtype.kind == 'f',
-            x_type.ndim >= 2,
-            t_type.dtype == numpy.int32,
-            t_type.ndim == 1,
-            t_type.shape[0] == x_type.shape[0],
->>>>>>> ed0363f3
         )
 
         t_ndim = t_type.ndim.eval()
@@ -59,13 +51,8 @@
             else:
                 return xp.asarray(float(count) / total, dtype=y.dtype),
         else:
-<<<<<<< HEAD
             pred = y.argmax(axis=1).reshape(t.shape)
-            return xp.asarray((pred == t).mean(dtype='f')),
-=======
-            pred = y.argmax(axis=1)
             return xp.asarray((pred == t).mean(dtype=y.dtype)),
->>>>>>> ed0363f3
 
 
 def accuracy(y, t, ignore_label=None):
