import collections

import numpy
import six

from chainer import cuda
import chainer.link as link_module


def _sum_sqnorm(arr):
    sq_sum = collections.defaultdict(float)
    for x in arr:
        with cuda.get_device(x) as dev:
            x = x.ravel()
            s = x.dot(x)
            sq_sum[int(dev)] += s
    return sum([float(i) for i in six.itervalues(sq_sum)])


def exponential_decay_noise(xp, shape, dtype, hook, opt):
    """Time-dependent annealed Gaussian noise function from the paper:

    `Adding Gradient Noise Improves Learning for Very Deep Networks
    <http://arxiv.org/pdf/1511.06807>`_.
    """
    std = numpy.sqrt(hook.eta / numpy.power(1 + opt.t, 0.55))
    return xp.random.normal(0, std, shape).astype(dtype)


class Optimizer(object):

    """Base class of all numerical optimizers.

    This class provides basic features for all optimization methods. It
    optimizes parameters of a *target link*. The target link is registered via
    the :meth:`setup` method, and then the :meth:`update` method updates its
    parameters based on a given loss function.

    Each optimizer implementation must be defined as a child class of
    Optimizer. It must override :meth:`update` method. An optimizer can use
    *internal states* each of which is tied to one of the parameters. State is
    a dictionary of serializable values (typically arrays of size same as
    the corresponding parameters). In order to use state dictionaries, the
    optimizer must override :meth:`init_state` method (or its CPU/GPU versions,
    :meth:`init_state_cpu` and :meth:`init_state_gpu`).

    If the optimizer is based on single gradient computation (like
    most first-order methods), then it should inherit :class:`GradientMethod`,
    which adds some features dedicated for the first order methods.

    Optimizer instance also supports *hook functions*. Hook function is
    registered by the :meth:`add_hook` method. Each hook function is called
    in registration order in advance of the actual parameter update.

    Attributes:
        target: Target link object. It is set by the :meth:`setup` method.
        t: Number of update steps. It must be incremented by the
            :meth:`update` method.
        epoch: Current epoch. It is incremented by the :meth:`new_epoch`
            method.

    """

    def setup(self, link):
        """Sets a target link and initializes the optimizer states.

        Given link is set to the :attr:`target` attribute. It also prepares the
        optimizer state dictionaries corresponding to all parameters in the
        link hierarchy. The existing states are discarded.

        Args:
            link (~chainer.Link): Target link object.

        """
        if not isinstance(link, link_module.Link):
            raise TypeError('optimization target must be a link')
        self.target = link
        self.t = 0
        self.epoch = 0
        self._states = {}
        self._hooks = collections.OrderedDict()

        self.prepare()

    def prepare(self):
        """Prepares for an update.

        This method initializes missing optimizer states (e.g. for newly added
        parameters after the set up), and copies arrays in each state
        dictionary to CPU or GPU according to the corresponding parameter
        array.

        """
        states = self._states
        for name, param in self.target.namedparams():
            if name not in states:
                state = {}
                self.init_state(param, state)
                states[name] = state
            else:
                state = states[name]
                with cuda.get_device(param.data) as dev:
                    if int(dev) == -1:  # cpu
                        for key, value in six.iteritems(state):
                            if isinstance(value, cuda.ndarray):
                                state[key] = value.get()
                    else:  # gpu
                        cupy = cuda.cupy
                        for key, value in six.iteritems(state):
                            if isinstance(value, numpy.ndarray):
                                state[key] = cuda.to_gpu(value)
                            elif (isinstance(value, cupy.ndarray) and
                                  value.device != dev):
                                state[key] = cupy.copy(value)

    def init_state(self, param, state):
        """Initializes the optimizer state corresponding to the parameter.

        This method should add needed items to the ``state`` dictionary. Each
        optimizer implementation that uses its own states should override this
        method or CPU/GPU dedicated versions (:meth:`init_state_cpu` and
        :meth:`init_state_gpu`).

        Args:
            param (~chainer.Variable): Parameter variable.
            state (dict): State dictionary.

        .. seealso:: :meth:`init_state_cpu`, :meth:`init_state_gpu`

        """
        with cuda.get_device(param.data) as dev:
            if int(dev) == -1:
                self.init_state_cpu(param, state)
            else:
                self.init_state_gpu(param, state)

    def init_state_cpu(self, param, state):
        """Initializes the optimizer state on CPU.

        This method is called from :meth:`init_state` by default.

        Args:
            param (~chainer.Variable): Parameter variable. Its data array is
                of type :class:`numpy.ndarray`.
            state (dict): State dictionary.

        .. seealso:: :meth:`init_state`

        """
        pass

    def init_state_gpu(self, param, state):
        """Initializes the optimizer state on GPU.

        This method is called from :meth:`init_state` by default.

        Args:
            param (~chainer.Variable): Parameter variable. Its data array is
                of type :class:`cupy.ndarray`.
            state (dict): State dictionary.

        .. seealso:: :meth:`init_state`

        """
        pass

    def update(self, lossfun=None, *args, **kwds):
        """Updates the parameters and optimizer states.

        This method updates the parameters of the target link and corresponding
        optimizer states. The behavior of this method is different for the
        cases either ``lossfun`` is given or not.

        If ``lossfun`` is given, then this method initializes the gradients by
        zeros, calls it with given extra arguments, and calls the
        :meth:`~chainer.Variable.backward` method of its output to compute the
        gradients. The implementation might call ``lossfun`` more than once.

        If ``lossfun`` is not given, then this method assumes that the
        gradients of all parameters are already computed. An implementation
        that requires multiple gradient computations might raise an error on
        this case.

        In both cases, this method invokes the update procedure for all
        parameters.

        Args:
            lossfun (function): Loss function. It accepts arbitrary arguments
                and returns one :class:`~chainer.Variable` object that
                represents the loss (or objective) value. This argument can be
                omitted for single gradient-based methods. In this case, this
                method assumes gradient arrays computed.
            args, kwds: Arguments for the loss function.

        """
        raise NotImplementedError

    def new_epoch(self):
        """Starts a new epoch.

        This method increments the :attr:`epoch` count. Note that if the
        optimizer depends on the epoch count, then user should call this method
        appropriately at the beginning of each epoch.

        """
        self.epoch += 1

    def add_hook(self, hook, name=None):
        """Registers a hook function.

        Hook function is typically called right after the gradient computation,
        though the timing depends on the optimization method.

        Args:
            hook (function): Hook function. It accepts the optimizer object.
            name (str): Name of the registration. If omitted, ``hook.name`` is
                used by default.

        """
        if not callable(hook):
            raise TypeError('hook function is not callable')
        if not hasattr(self, '_hooks'):
            raise RuntimeError('call `setup` method before `add_hook` method')

        if name is None:
            name = hook.name
        if name in self._hooks:
            raise KeyError('hook %s already exists' % name)
        self._hooks[name] = hook

    def remove_hook(self, name):
        """Removes a hook function.

        Args:
            name (str): Registered name of the hook function to remove.

        """
        del self._hooks[name]

    def call_hooks(self):
        """Invokes hook functions in registration order."""
        for hook in six.itervalues(self._hooks):
            hook(self)

    def serialize(self, serializer):
        """Serializes or deserializes the optimizer.

        It only saves or loads the following things:

        - Optimizer states
        - Global states (:attr:`t` and :attr:`epoch`)

        **It does not saves nor loads the parameters of the target link.** They
        should be separately saved or loaded.

        Args:
            serializer (~chainer.AbstractSerializer): Serializer or
                deserializer object.

        """
        self.t = serializer('t', self.t)
        self.epoch = serializer('epoch', self.epoch)
        for name, state in six.iteritems(self._states):
            s = serializer[name]
            for key, value in six.iteritems(state):
                state[key] = s(key, value)

    def zero_grads(self):
        """Fills all gradient arrays by zeros.

        .. deprecated:: v1.5
           Use the :meth:`chainer.Link.zerograds` method for the target link
           instead.

        """
        self.target.zerograds()

    def compute_grads_norm(self):
        """Computes the norm of whole gradients.

        Returns:
            float: L2 norm of whole gradients, i.e. square root of sum of
            square of all gradient elements.

        .. warning::

            This method returns a CPU-computed value, which means that this
            method synchronizes between CPU and GPU if at least one of the
            gradients reside on the GPU.

        .. deprecated:: v1.5

        """
        return numpy.sqrt(_sum_sqnorm([p.grad for p in self.target.params()]))

    def clip_grads(self, maxnorm):
        """Clips the norm of whole gradients up to the threshold.

        Args:
            maxnorm (float): Threshold of gradient L2 norm.

        .. deprecated:: v1.5
           Use the :class:`~chainer.optimizer.GradientClipping` hook function
           instead.

        """
        GradientClipping(maxnorm)(self)

    def weight_decay(self, decay):
        """Applies weight decay to the parameter/gradient pairs.

        Args:
            decay (float): Coefficient of weight decay

        .. deprecated:: v1.5
           Use the :class:`~chainer.optimizer.WeightDecay` hook function
           instead.

        """
        WeightDecay(decay)(self)

    def accumulate_grads(self, grads):
        """Accumulates gradients from other source.

        This method just adds given gradient arrays to gradients that this
        optimizer holds. It is typically used in data-parallel optimization,
        where gradients for different shards are computed in parallel and
        aggregated by this method. This method correctly treats multiple GPU
        devices.

        Args:
            grads (Iterable): Iterable of gradient arrays to be accumulated.

        .. deprecated:: v1.5
           Use the :meth:`chainer.Link.addgrads` method of the target link
           instead.

        """
        for param, g_src in zip(self.target.params(), grads):
            g_dst = param.grad
            if isinstance(g_dst, numpy.ndarray):
                g_dst += cuda.to_cpu(g_src)
                continue

            with cuda.get_device(g_dst):
                if (isinstance(g_src, cuda.ndarray) and
                        g_dst.device != g_src.device):
                    g_dst += cuda.copy(g_src, out_device=g_dst.device)
                else:
                    g_dst += cuda.to_gpu(g_src)


class GradientMethod(Optimizer):

    """Base class of all single gradient-based optimizers.

    This is an extension of the :class:`Optimizer` class. Typical gradient
    methods that just require the gradient at the current parameter vector on
    an update can be implemented as its child class.

    An implementation of a gradient method must override the following methods:

    - :meth:`init_state` or both :meth:`init_state_cpu` and
      :meth:`init_state_gpu`
    - :meth:`update_one` or both :meth:`update_one_cpu` and
      :meth:`update_one_gpu`

    """

    def update(self, lossfun=None, *args, **kwds):
        """Updates parameters based on a loss function or computed gradients.

        This method runs in two ways.

        - If ``lossfun`` is given, then use it as a loss function to compute
          gradients.
        - Otherwise, this method assumes that the gradients are already
          computed.

        In both cases, the computed gradients are used to update parameters.
        The actual update routines are defined by the :meth:`update_one`
        method (or its CPU/GPU versions, :meth:`update_one_cpu` and
        :meth:`update_one_gpu`).

        """
        if lossfun is not None:
            self.target.zerograds()
            loss = lossfun(*args, **kwds)
            loss.backward()
            del loss
        self.call_hooks()
        self.prepare()

        self.t += 1
        states = self._states
        for name, param in self.target.namedparams():
            with cuda.get_device(param.data):
                self.update_one(param, states[name])

    def update_one(self, param, state):
        """Updates a parameter based on the corresponding gradient and state.

        This method calls appropriate one from :meth:`update_param_cpu` or
        :meth:`update_param_gpu`.

        Args:
            param (~chainer.Variable): Parameter variable.
            state (dict): State dictionary.

        """
        if isinstance(param.data, numpy.ndarray):
            self.update_one_cpu(param, state)
        else:
            self.update_one_gpu(param, state)

    def update_one_cpu(self, param, state):
        """Updates a parameter on CPU.

        Args:
            param (~chainer.Variable): Parameter variable.
            state (dict): State dictionary.

        """
        raise NotImplementedError

    def update_one_gpu(self, param, state):
        """Updates a parameter on GPU.

        Args:
            param (~chainer.Variable): Parameter variable.
            state (dict): State dictionary.

        """
        raise NotImplementedError


class WeightDecay(object):

    """Optimizer hook function for weight decay regularization.

    This hook function adds a scaled parameter to the corresponding gradient.
    It can be used as a regularization.

    Args:
        rate (float): Coefficient for the weight decay.

    Attributes:
        rate (float): Coefficient for the weight decay.

    """
    name = 'WeightDecay'

    def __init__(self, rate):
        self.rate = rate

    def __call__(self, opt):
        if cuda.available:
            kernel = cuda.elementwise(
                'T p, T decay', 'T g', 'g += decay * p', 'weight_decay')

        rate = self.rate
        for param in opt.target.params():
            p, g = param.data, param.grad
            with cuda.get_device(p) as dev:
                if int(dev) == -1:
                    g += rate * p
                else:
                    kernel(p, rate, g)


class Lasso(object):
    """Optimizer hook function for Lasso regularization.

    This hook function adds a scaled parameter to the sign of each weight.
    It can be used as a regularization.

    Args:
        rate (float): Coefficient for the weight decay.

    Attributes:
        rate (float): Coefficient for the weight decay.

    """
    name = 'Lasso'

    def __init__(self, rate):
        self.rate = rate

    def __call__(self, opt):
        if cuda.available:
            kernel = cuda.elementwise(
                'T s, T decay', 'T g', 'g += decay * s', 'lasso')

        rate = self.rate
        for param in opt.target.params():
            p, g = param.data, param.grad
            xp = cuda.get_array_module(p)
            sign = xp.sign(p)
            with cuda.get_device(p) as dev:
                if int(dev) == -1:
                    g += rate * sign
                else:
                    kernel(sign, rate, g)


class GradientClipping(object):

    """Optimizer hook function for gradient clipping.

    This hook function scales all gradient arrays to fit to the defined L2 norm
    threshold.

    Args:
        threshold (float): L2 norm threshold.

    Attributes:
        threshold (float): L2 norm threshold of gradient norm.

    """
    name = 'GradientClipping'

    def __init__(self, threshold):
        self.threshold = threshold

    def __call__(self, opt):
        norm = numpy.sqrt(_sum_sqnorm([p.grad for p in opt.target.params()]))
        rate = self.threshold / norm
        if rate < 1:
            for param in opt.target.params():
                grad = param.grad
                with cuda.get_device(grad):
                    grad *= rate


<<<<<<< HEAD
class GradientNoise(object):
    """Optimizer hook function for adding gradient noise.

    This hook function simply adds noise generated by the `noise_func`
    to the gradient. By default it adds time-dependent annealed Gaussian
    noise to the gradient at every training step:

    . math::

        g_t \\leftarrow g_t + N(0, \\sigma_t^2)

    where

    . math::

        \\sigma_t^2 = \\frac{\\eta}{(1+t)^\\gamma}

    with :math:`\\eta` selected from {0.01, 0.3, 1.0} and
    :math:`\\gamma = 0.55`.

    Args:
        eta (float): parameter that defines the scale of the noise, which for
        the default noise function is recommended to be either 0.01, 0.3
        or 1.0.
        noise_func (function): the noise generating function which by default
        is given by `Adding Gradient Noise Improves Learning for Very Deep
        Networks <http://arxiv.org/pdf/1511.06807>`_.
    """
    name = 'GradientNoise'

    def __init__(self, eta, noise_func=exponential_decay_noise):
        self.eta = eta
        self.noise_func = noise_func

    def __call__(self, opt):
        if cuda.available:
            kernel = cuda.elementwise(
                'T noise', 'T g', 'g += noise', 'gradient_noise')

        for param in opt.target.params():
            g = param.grad
            xp = cuda.get_array_module(g)
            with cuda.get_device(g) as dev:
                noise = self.noise_func(xp, g.shape, g.dtype, self, opt)
                if int(dev) == -1:
                    g += noise
                else:
                    kernel(noise, g)
=======
class GradientHardClipping(object):

    """Optimizer hook function for gradient clipping.

    This hook function clips all gradient arrays to be within a lower and upper
    bound.

    Args:
        lower_bound (float): The lower bound of the gradient value.
        upper_bound (float): The upper bound of the gradient value.

    Attributes:
        lower_bound (float): The lower bound of the gradient value.
        upper_bound (float): The upper bound of the gradient value.

    """
    name = 'GradientHardClipping'

    def __init__(self, lower_bound, upper_bound):
        self.lower_bound = lower_bound
        self.upper_bound = upper_bound

    def __call__(self, opt):
        xp = opt.target.xp
        for param in opt.target.params():
            grad = param.grad
            with cuda.get_device(grad):
                grad = xp.clip(grad, self.lower_bound, self.upper_bound,
                               out=grad)
>>>>>>> af4e878a
<|MERGE_RESOLUTION|>--- conflicted
+++ resolved
@@ -532,7 +532,6 @@
                     grad *= rate
 
 
-<<<<<<< HEAD
 class GradientNoise(object):
     """Optimizer hook function for adding gradient noise.
 
@@ -581,7 +580,8 @@
                     g += noise
                 else:
                     kernel(noise, g)
-=======
+
+
 class GradientHardClipping(object):
 
     """Optimizer hook function for gradient clipping.
@@ -610,5 +610,4 @@
             grad = param.grad
             with cuda.get_device(grad):
                 grad = xp.clip(grad, self.lower_bound, self.upper_bound,
-                               out=grad)
->>>>>>> af4e878a
+                               out=grad)