--- conflicted
+++ resolved
@@ -17,21 +17,10 @@
     Py_ssize_t itemsize, vector.vector[Py_ssize_t]& reduced_shape,
     vector.vector[Py_ssize_t]& reduced_strides)
 
-<<<<<<< HEAD
 # Computes the contiguous strides given a shape and itemsize.
 # Returns the size (total number of elements).
 cdef Py_ssize_t get_contiguous_strides_inplace(
-    vector.vector[Py_ssize_t]& shape, vector.vector[Py_ssize_t]& strides,
-=======
-cpdef vector.vector[Py_ssize_t] get_contiguous_strides(
-    const vector.vector[Py_ssize_t]& shape, Py_ssize_t itemsize,
-    bint is_c_contiguous)
-
-# Computes the contiguous strides given a shape and itemsize.
-# Returns the size (total number of elements).
-cdef Py_ssize_t set_contiguous_strides(
     const vector.vector[Py_ssize_t]& shape, vector.vector[Py_ssize_t]& strides,
->>>>>>> b525216e
     Py_ssize_t itemsize, bint is_c_contiguous)
 
 cpdef bint get_c_contiguity(
