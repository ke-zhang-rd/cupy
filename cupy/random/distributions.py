--- conflicted
+++ resolved
@@ -309,7 +309,6 @@
     return x
 
 
-<<<<<<< HEAD
 def pareto(a, size=None, dtype=float):
     """Pareto II or Lomax distribution.
 
@@ -334,7 +333,9 @@
     """
     rs = generator.get_random_state()
     x = rs.pareto(a, size, dtype)
-=======
+    return x
+
+
 def poisson(lam=1.0, size=None, dtype=int):
     """Poisson distribution.
 
@@ -359,7 +360,6 @@
     """
     rs = generator.get_random_state()
     x = rs.poisson(lam, size, dtype)
->>>>>>> 286a33a1
     return x
 
 
