--- conflicted
+++ resolved
@@ -28,12 +28,9 @@
 from cupy.random.distributions import laplace  # NOQA
 from cupy.random.distributions import lognormal  # NOQA
 from cupy.random.distributions import normal  # NOQA
-<<<<<<< HEAD
-from cupy.random.distributions import rayleigh  # NOQA
-=======
 from cupy.random.distributions import pareto  # NOQA
 from cupy.random.distributions import poisson  # NOQA
->>>>>>> 80634970
+from cupy.random.distributions import rayleigh  # NOQA
 from cupy.random.distributions import standard_cauchy  # NOQA
 from cupy.random.distributions import standard_exponential  # NOQA
 from cupy.random.distributions import standard_gamma  # NOQA
