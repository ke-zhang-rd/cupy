--- conflicted
+++ resolved
@@ -634,12 +634,9 @@
 from cupy.statistics.meanvar import mean  # NOQA
 from cupy.statistics.meanvar import std  # NOQA
 from cupy.statistics.meanvar import var  # NOQA
-<<<<<<< HEAD
 from cupy.statistics.meanvar import nanmean  # NOQA
-=======
 from cupy.statistics.meanvar import nanstd  # NOQA
 from cupy.statistics.meanvar import nanvar  # NOQA
->>>>>>> 7d18da19
 
 from cupy.statistics.histogram import bincount  # NOQA
 from cupy.statistics.histogram import histogram  # NOQA
